--- conflicted
+++ resolved
@@ -1,12 +1,3 @@
-<<<<<<< HEAD
-* Fix `MapUser` inheritence (now properly inherits from `ReplayContainer`)
-* Fix incorrect `__add__` method for `Check`
-* Rename `Keys` to `Key` (`Keys` left available as deprecated)
-* Don't double load `ReplayInfo` when using `Map`
-* fix mod subtraction not being commutative (eg `Mod.HDHR - Mod.HR` has a different meaning from `Mod.HR - Mod.HDHR`)
-* Rename `Detect` attributes to reflect the `Detect` class (eg, `max_angle` -> `correction_max_angle`). This avoids confusion of attributes when multiple `Detect`s are combined. Previous names left available as deprecated.
-* Add `Detect.INVESTIGATION`, `Detect.COMPARISON`, and `Detect.REQUIRES_BEATMAP` that can be tested against a `Detect` similarly to `Detect.STEAL in detect` (`Detect.REQUIRES_BEATMAP in detect`), to see if a detect contains an investigation (relax, aim correction, macro), a comparison (steal), or requires a beatmap download, respectively.
-=======
 * fix `MapUser` inheritence (now properly inherits from `ReplayContainer`)
 * fix incorrect `__add__` method for `Check`
 * rename `Keys` to `Key` (`Keys` left available as deprecated)
@@ -16,4 +7,5 @@
 * properly check response for `map_id`, `user_id`, and `username` functions
 * enforce ratelimit to all Loader functions
 * don't reraise InvalidKeyException as an CircleguardException
->>>>>>> 6977af57
+* rename `Detect` attributes to reflect the `Detect` class (eg, `max_angle` -> `correction_max_angle`). This avoids confusion of attributes when multiple `Detect`s are combined. Previous names left available as deprecated.
+* add `Detect.INVESTIGATION`, `Detect.COMPARISON`, and `Detect.REQUIRES_BEATMAP` that can be tested against a `Detect` similarly to `Detect.STEAL in detect` (`Detect.REQUIRES_BEATMAP in detect`), to see if a detect contains an investigation (relax, aim correction, macro), a comparison (steal), or requires a beatmap download, respectively.
