--- conflicted
+++ resolved
@@ -555,32 +555,6 @@
     def __str__(self):
         return f"Replay by {self.username} on {self.map_id}"
 
-<<<<<<< HEAD
-=======
-    def as_list_with_timestamps(self):
-        """
-        Gets this replay's play data as a list of tuples of absolute time,
-        x, y, and pressed keys for each event in the data.
-
-        Returns
-        -------
-        list[tuple(int, float, float, int)]
-            A list of tuples of (t, x, y, keys) for each event
-            in the replay data.
-        """
-        # get all offsets sum all offsets before it to get all absolute times
-        timestamps = np.array([e.time_since_previous_action for e in self.replay_data])
-        timestamps = timestamps.cumsum()
-
-        # zip timestamps back to data and convert t, x, y, keys to tuples
-        txyk = [[z[0], z[1].x, z[1].y, z[1].keys_pressed] for z in zip(timestamps, self.replay_data)]
-        # sort to ensure time goes forward as you move through the data
-        # in case someone decides to make time go backwards anyway
-        txyk.sort(key=lambda p: p[0])
-        return txyk
-
-
->>>>>>> 3dbaaca9
 class ReplayMap(Replay):
     """
     A :class:`~.Replay` that was submitted to online servers (and is thus tied
