import abc
import logging

import circleparse
import numpy as np

from circleguard.enums import RatelimitWeight, ModCombination
from circleguard.utils import TRACE, span_to_list


class Loadable(abc.ABC):
    """
    An object that has further information that can be loaded;
    from the osu api, local cache, or some other location.

    Notes
    -----
    This is an abstract class and cannot be directly instantiated.
    """
    def __init__(self):
        pass

    @abc.abstractmethod
<<<<<<< HEAD
    def load(self, loader, cache):
        pass

    @abc.abstractmethod
    def num_replays(self):
        pass

    @abc.abstractmethod
    def all_replays(self):
        pass

class InfoLoadable(abc.ABC):
    """
    A loadable which has an info loaded stage, between unloaded and loaded.

    When info loaded, the :class:`~InfoLoadable` has :class:`Loadable`\s but
    they are unloaded.
    """
    def __init__(self):
        pass

    @abc.abstractmethod
    def load_info(self, loader):
        pass

class ReplayContainer(InfoLoadable):
    """
    Holds a list of Replays, in addition to being a :class:`~Loadable`.

    ReplayContainer's start unloaded and become info loaded when
    :meth:`~.load_info` is called. They become fully loaded when :meth:`~.load`
    is called (and if this is called when the ReplayContainer is in the first
    state, :meth:`~.load` will load info first, then load the replays.)

    In the unloaded state, the container has no actual Replay objects. It may
    have limited knowledge about their number or type.

    In the info loaded state, the container has references to Replay objects,
    but those Replay objects are unloaded.

    In the loaded state, the Replay objects are loaded.
    """
    @abc.abstractmethod
    def __getitem__(self, key):
        pass

    @abc.abstractmethod
    def __iter__(self):
        pass

class Check(InfoLoadable):
    """
    Contains a list of Replay objects (or subclasses thereof) and how to proceed when
    investigating them for cheats.

    Attributes:
        List [Loadable] replays: A list of Loadable objects.
        Detect detect: What cheats to run tests to detect.
        Boolean cache: Whether to cache the loaded replays. Defaults to False, or the config value if changed.
        Boolean loaded: False at instantiation, set to True once check#load is called. See check#load for
                more details.
    """

    def __init__(self, loadables, detect, loadables2=None, cache=None):
        """
        Initializes a Check instance.

        Args:
            List [Loadable] replays: A list of Replay or Map objects.
            Boolean cache: Whether to cache the loaded replays. Defaults to False, or the config value if changed.
            Detect detect: What cheats to run tests to detect.
        """

        self.log = logging.getLogger(__name__ + ".Check")
        self.loadables = [loadables] if isinstance(loadables, Loadable) else loadables
        self.loadables2 = [loadables2] if isinstance(loadables2, Loadable) else [] if loadables2 is None else loadables2
        self.cache = cache
        self.detect = detect
=======
    def load(self, loader):
        """
        Loads the information this loadable needs. Details left to the
        subclass implementation.

        Parameters
        ----------
        loader: :class:`~circleguard.loader.Loader`
            The loader to load this replay with. Although subclasses may not
            end up using a :class:`~circleguard.loader.Loader` to
            properly load the replay (if they don't load anything from the osu
            api, for instance), the parameter is necessary for homogeneity among
            method calls.
        """
        pass

    def filter(self, loader, include):
        """
        Whether this :class:`~circleguard.replay.Loadable` should be loaded,
        as determined by some criterion of the function ``include``.

        Parameters
        ----------
        loader: :class:`~circleguard.loader.Loader`
            This parameter will not be used except in
            :func:`~circleguard.replay.Map.filter` - an unfortunate necessity of
            the current hierarchy.
        include: function(:class:`~circleguard.replay.Replay`)
            A predicate function that returns True if the replay should be
            loaded, and False otherwise. The function must accept a single
            argument - a :class:`~circleguard.replay.Replay`, or one of its
            subclasses.
        """
        return include(self)

class Container(Loadable, abc.ABC):
    """
    Containers hold :class:`~circleguard.replay.Loadable`\s, managing their
    loading, setting cascading, and other low level aspects.

    Parameters
    ----------
    loadables: list[:class:`~circleguard.replay.Loadable`]
        The loadables to load, investigate, and manage through this Container.
    cache: bool
        Whether or not to cache the replays upon loading them.
        Defaults to False.
    steal_thresh: int
        If a comparison scores below this value, it is considered cheated.
        Defaults to 18.
    rx_thresh: int
        If a replay has a ur below this value, it is considered cheated.
        Defaults to 50.
    include: Function(:class:`~circleguard.replay.Replay`)
        A predicate function that returns True if the replay should be loaded,
        and False otherwise. The function must accept a single argument -
        a :class:`~circleguard.replay.Replay`, or one of its subclasses.
    detect: :class:`~circleguard.enums.Detect`
        What cheats to run tests to detect. This will only overwrite replay's settings in this Check
        if the replays were not given a Detect different from the (default) config value.

    Notes
    -----
    Containers themselves are a :class:`~circleguard.replay.Loadable`, and so
    a Container may be instantiated with other Containers in its loadable
    argument. This is an intentional design choice and is fully supported.
    """

    def __init__(self, loadables, loadables2=None, cache=None, steal_thresh=None, rx_thresh=None, include=None, detect=None):
        self.log = logging.getLogger(__name__ + ".Container")
        self.loadables = loadables if loadables else []
        self.loadables2 = loadables2 if loadables2 else []
        self.cache = cache if cache else config.cache
        self.steal_thresh = steal_thresh if steal_thresh else config.steal_thresh
        self.rx_thresh = rx_thresh if rx_thresh else config.rx_thresh
        self.include = include if include else config.include
        self.detect = detect if detect else config.detect
>>>>>>> 8495270b
        self.loaded = False

    def all_loadables(self):
        """
        Returns all the :class:`~circleguard.replay.Loadable`\s contained by
        this class.

        Returns
        -------
        list[:class:`~circleguard.replay.Loadable`]
            All loadables in this class.

        See Also
        --------
        :func:`~circleguard.replay.Loadable.all_replays` and
        :func:`~circleguard.replay.Loadable.all_replays2`
        Notes
        -----
        :class:`~circleguard.replay.Loadable`\s are very different from
        :class:`~circleguard.replay.Replay`\s -
        ``len(container.all_loadables())`` will *not* return the number of
        replays in the container, for instance.
        """
        return self.loadables + self.loadables2

<<<<<<< HEAD
    def load(self, loader, cache=None):
        # cache arg only for homogeneity with func calls. No effect
=======
    def load(self, loader):
        """
        Loads all :class:`~circleguard.replay.Loadable`\s in this Container.

        Parameters
        ----------
        loader: :class:`~circleguard.loader.Loader`
            The loader to load the :class:`~circleguard.replay.Loadable`\s with.
        """
>>>>>>> 8495270b
        for loadable in self.all_loadables():
            loadable.load(loader, cache=self.cache)

    def load_info(self, loader):
        for loadable in self.all_loadables():
            if isinstance(loadable, InfoLoadable):
                loadable.load_info(loader)

    def num_replays(self):
        num = 0
        for loadable in self.all_loadables():
            num += loadable.num_replays()
        return num

    def all_replays(self):
        replays = []
        for loadable in self.loadables:
            replays += loadable.all_replays()
        return replays

    def all_replays2(self):
        replays2 = []
        for loadable in self.loadables2:
            replays2 += loadable.all_replays()
        return replays2

    def __add__(self, other):
        self.loadables.append(other)
        return Check(self.loadables, self.loadables2, self.cache, self.detect)

    def __repr__(self):
        return (f"Check(loadables={self.loadables},loadables2={self.loadables2},cache={self.cache},"
                f"detect={self.detect},loaded={self.loaded})")

class Map(ReplayContainer):
    def __init__(self, map_id, num=None, span=None, mods=None, cache=None):
        if not bool(num) ^ bool(span):
            # technically, num and span both being set would *work*, just span
            # would override. But this avoids any confusion.
            raise ValueError("One of num or span must be specified, but not both")
        self.replays = []
        self.cache = cache
        self.map_id = map_id
        self.num = num
        self.mods = mods
        self.span = span
        self.loaded = False

    def load_info(self, loader):
        if self.replays:
            # dont load twice
            return
        for info in loader.user_info(self.map_id, num=self.num, mods=self.mods, span=self.span):
            self.replays.append(ReplayMap(info.map_id, info.user_id, info.mods, cache=self.cache))

    def load(self, loader, cache):
        # only listen to the parent's cache if ours is not set. Lower takes precedence
        cascade_cache = cache if self.cache is None else self.cache
        self.load_info(loader)
        for replay in self.replays:
            replay.load(loader, cascade_cache)

    def num_replays(self):
        if self.replays:
            return len(self.replays)
        elif self.span:
            return len(span_to_list(self.span))
        else:
            return self.num

    def all_replays(self):
        return self.replays


    def __getitem__(self, key):
        if isinstance(key, slice):
            return self.replays[key.start:key.stop:key.step]
        else:
            return self.replays[key]

    def __iter__(self):
        return iter(self.replays)

    def __repr__(self):
        return (f"Map(map_id={self.map_id},num={self.num},cache={self.cache},mods={self.mods},"
<<<<<<< HEAD
                f"span={self.span},replays={self.replays},loaded={self.loaded})")

    def __str__(self):
        return f"Map {self.map_id}"


class User(ReplayContainer):
    def __init__(self, user_id, num=None, span=None, mods=None, cache=None, available_only=True):
        if not bool(num) ^ bool(span):
            raise ValueError("One of num or span must be specified, but not both")
        self.replays = []
        self.user_id = user_id
        self.num = num
        self.span = span
        self.mods = mods
        self.cache = cache
        self.available_only = available_only

    def load_info(self, loader):
        if self.replays:
            return
        for info in loader.get_user_best(self.user_id, num=self.num, span=self.span, mods=self.mods):
            if self.available_only and not info.replay_available:
                continue
            self.replays.append(ReplayMap(info.map_id, info.user_id, info.mods, cache=self.cache, info=info))

    def load(self, loader, cache):
        # only listen to the parent's cache if ours is not set. Lower takes precedence
        cascade_cache = cache if self.cache is None else self.cache
        self.load_info(loader)
        for loadable in self.replays:
            loadable.load(loader, cascade_cache)
=======
                f"detect={self.detect},span={self.span},loadables={self.loadables},loaded={self.loaded})")

class Check(Container):
    """
    A simple :class:`~.Container` that holds an arbitrary
    amount and type of loadables.

    Parameters
    ----------
    loadables: list[:class:`~.Loadable`]
        The loadables to load, investigate, and manage through this Container.
    cache: bool
        Whether or not to cache the replays upon loading them.
        Defaults to False.
    steal_thresh: int
        If a comparison scores below this value, it is considered cheated.
        Defaults to 18.
    rx_thresh: int
        If a replay has a ur below this value, it is considered cheated.
        Defaults to 50.
    include: Function(:class:`~.Replay`)
        A predicate function that returns True if the replay should be loaded,
        and False otherwise. The function must accept a single argument -
        a :class:`~.Replay`, or one of its subclasses.
    detect: :class:`~.enums.Detect`
        What cheats to run tests to detect. This will only overwrite replay's settings in this Check
        if the replays were not given a Detect different from the (default) config value.
    """

    def __init__(self, loadables, loadables2=None, cache=None, steal_thresh=None, rx_thresh=None, include=None, detect=None):
        super().__init__(loadables, loadables2, cache, steal_thresh, rx_thresh, include, detect)
        self.cascade_options(self.cache, self.steal_thresh, self.rx_thresh, self.detect)
>>>>>>> 8495270b

    def num_replays(self):
        if self.replays:
            return len(self.replays)
        elif self.span:
            return len(span_to_list(self.span))
        else:
            return self.num

    def all_replays(self):
        replays = []
        for loadable in self.replays:
            replays += loadable.all_replays()
        return replays

    def __getitem__(self, key):
        if isinstance(key, slice):
            return self.replays[key.start:key.stop:key.step]
        else:
            return self.replays[key]

    def __iter__(self):
        return iter(self.replays)


class Replay(Loadable):
<<<<<<< HEAD
    def __init__(self, timestamp, map_id, username, user_id, mods, replay_id, replay_data, weight):
        """
        Initializes a Replay instance.

        Args:
            Datetime timestamp: When this replay was played.
            Integer map_id: The map id the replay was played on, or 0 if unknown or on an unsubmitted map.
            String username: The username of the player who made the replay.
            Integer user_id: The id of the player who made the replay, or 0 if unknown or a restricted player.
            ModCombination mods: The mods the replay was played with.
            Integer replay_id: The id of this replay, or 0 if it does not have an id (unsubmitted replays have no id).
            List [circleparse.Replay.ReplayEvent] replay_data: An array containing objects with the attributes x, y, time_since_previous_action,
                            and keys_pressed. If the replay could not be loaded (from the api or otherwise), this field should be None.
                            This means that this replay will not be compared against other replays or investigated for cheats.
            RatelimitWeight weight: How much it 'costs' to load this replay from the api. If the load method of the replay makes no api calls,
                            this value is RatelimitWeight.NONE. If it makes only light api calls (anything but get_replay), this value is
                            RatelimitWeight.LIGHT. If it makes any heavy api calls (get_replay), this value is RatelimitWeight.HEAVY.
                            See the RatelimitWeight documentation for more details.
            Compare compare: How to compare this replay against other replays.
        """
=======
    """
    A replay played by a player.

    Parameters
    ----------
    timestamp: Datetime
        When this replay was played.
    map_id: int
        The id of the map the replay was played on, or 0 if
        unknown or on an unsubmitted map.
    user_id: int
        The id of the player who played the replay, or 0 if
        unknown (if the player is restricted, for instance).
    username: str
        The username of the player who played the replay.
    mods: int
        The bitwise mod combination the replay was played with.
    replay_id: int
        The id of the replay, or 0 if the replay is unsubmitted.
    replay_data: list[:class:`~circleparse.Replay.ReplayEvent`]
        A list of :class:`~circleparse.Replay.ReplayEvent` objects, representing
        the actual data of the replay. If the replay could not be loaded, this
        should be ``None``.
    detect: :class:`~.enums.Detect`
        What cheats to run tests to detect.
    weight: :class:`~.enums.RatelimitWeight`
        How much it 'costs' to load this replay from the api. If the load method
        of the replay makes no api calls, this value is RatelimitWeight.NONE.
        If it makes only light api calls (anything but /api/get_replay),
        this value isRatelimitWeight.LIGHT. If it makes any heavy api calls
        (/api/get_replay), this value is RatelimitWeight.HEAVY.
        See the RatelimitWeight documentation for more details.
    """
    def __init__(self, timestamp, map_id, username, user_id, mods, replay_id, replay_data, detect, weight):
>>>>>>> 8495270b
        self.timestamp = timestamp
        self.map_id = map_id
        self.username = username
        self.user_id = user_id
        self.mods = mods
        self.replay_id = replay_id
        self.replay_data = replay_data
        self.weight = weight
        self.loaded = True

<<<<<<< HEAD

    def num_replays(self):
        return 1

    def all_replays(self):
        return [self]

    def __repr__(self):
        return (f"Replay(timestamp={self.timestamp},map_id={self.map_id},user_id={self.user_id},mods={self.mods},"
               f"replay_id={self.replay_id},weight={self.weight},loaded={self.loaded},username={self.username})")

    def __str__(self):
        return f"Replay by {self.username} on {self.map_id}"


=======
>>>>>>> 8495270b
    def as_list_with_timestamps(self):
        """
        Gets this replay's play data as a list of tuples of absolute time,
        x, y, and pressed keys for each event in the data.

        Returns
        -------
        list[tuple(int, float, float, something)]
            A list of tuples of (t, x, y, keys) for each event
            in the replay data.
        """
        # get all offsets sum all offsets before it to get all absolute times
        timestamps = np.array([e.time_since_previous_action for e in self.replay_data])
        timestamps = timestamps.cumsum()

        # zip timestamps back to data and convert t, x, y, keys to tuples
        txyk = [[z[0], z[1].x, z[1].y, z[1].keys_pressed] for z in zip(timestamps, self.replay_data)]
        # sort to ensure time goes forward as you move through the data
        # in case someone decides to make time go backwards anyway
        txyk.sort(key=lambda p: p[0])
        return txyk


    def __repr__(self):
        return (f"Replay(timestamp={self.timestamp},map_id={self.map_id},user_id={self.user_id},mods={self.mods},detect={self.detect},"
               f"replay_id={self.replay_id},weight={self.weight},loaded={self.loaded},username={self.username})")

    def __str__(self):
        return f"Replay by {self.username} on {self.map_id}"


class ReplayMap(Replay):
    """
    A :class:`~.Replay` that was submitted to online servers (and is thus tied
    to a map).

    Parameters
    ----------
    map_id: int
        The id of the map the replay was played on.
    user_id: int
        The id of the player who played the replay.
    mods: int
        The bitwise mod combination the replay was played with. If `None`, the
        highest scoring replay of ``user_id`` on ``map_id`` will be loaded,
        regardless of mod combination. Otherwise, the replay with ``mods``
        will be loaded.
    detect: :class:`~.enums.Detect`
        What cheats to run tests to detect.
    cache: bool
        Whether to cache this replay or not.

    Notes
    -----

<<<<<<< HEAD
    The only things you need to know to instantiate a ReplayMap
    are the user who made the replay, and the map it was made on.

    Attributes:
        Integer map_id: The id of the map the replay was made on.
        Integer user_id: The id of the user who made the replay.
        ModCombination mods: The mods the replay was played with. None if not set when instantiated and has not been loaded yet -
                      otherwise, set to the mods the replay was made with.
        String username: A readable representation of the user who made the replay. If passed,
                         username will be set to this string. Otherwise, it will be set to the user id.
                         This is so you don't need to know a user's username when creating a ReplayMap, only their id.
                         However, if the username is known (by retrieving it through the api, or other means), it is better
                         to represent the Replay with a player's name than an id. Both username and user_id will
                         obviously still be available to you through the result object after comparison.
        Boolean loaded: Whether this replay has been loaded. If True, calls to #load will have no effect.
                        See #load for more information.
        RatelimitWeight weight: RatelimitWeight.HEAVY, as this class' load method makes a heavy api call. See RatelimitWeight
                                documentation for more information.
    """

    def __init__(self, map_id, user_id, mods=None, cache=None, info=None):
        """
        Initializes a ReplayMap instance.

        Args:
            Integer map_id: The id of the map the replay was made on.
            Integer user_id: The id of the user who made the replay.
            ModCombination mods: The mods the replay was played with. If this is not set, the top scoring replay of the user on the
                          given map will be loaded. Otherwise, the replay with the given mods will be loaded.
            Boolean cache: Whether to cache this replay
            UserInfo info: If passed, will use this info instead of loading a user info from the api. This can speed up the loading
                    of the Replay by reducing the number of calls by one.
        """

=======
    """

    def __init__(self, map_id, user_id, mods=None, detect=None, cache=None):
>>>>>>> 8495270b
        self.log = logging.getLogger(__name__ + ".ReplayMap")
        self.map_id = map_id
        self.user_id = user_id
        self.mods = mods
        self.cache = cache
        self.info = info
        self.weight = RatelimitWeight.HEAVY
        self.loaded = False

<<<<<<< HEAD
    def __repr__(self):
        if self.loaded:
            return (f"ReplayMap(timestamp={self.timestamp},map_id={self.map_id},user_id={self.user_id},mods={self.mods},"
                f"cache={self.cache},replay_id={self.replay_id},loaded={self.loaded},username={self.username})")

        else:
            return (f"ReplayMap(map_id={self.map_id},user_id={self.user_id},mods={self.mods},cache={self.cache},"
                    f"loaded={self.loaded})")

    def __str__(self):
        return f"{'Loaded' if self.loaded else 'Unloaded'} ReplayMap by {self.user_id} on {self.map_id}"

    def load(self, loader, cache):
=======
    def load(self, loader):
>>>>>>> 8495270b
        """
        Loads the data for this replay from the api.

        Parameters
        ----------
        loader: :class:`~.loader.Loader`
            The :class:`~.loader.Loader` to load this replay with.

        Notes
        -----
        If ``replay.loaded`` is ``True``, this method has no effect.
        ``replay.loaded`` is set to ``True`` after this method loads the replay.
        """
        # only listen to the parent's cache if ours is not set. Lower takes precedence
        cache = cache if self.cache is None else self.cache
        self.log.debug("Loading %r", self)
        if(self.loaded):
            self.log.debug("%s already loaded, not loading", self)
            return
        if self.info:
            info = self.info
        else:
            info = loader.user_info(self.map_id, user_id=self.user_id, mods=self.mods)
        replay_data = loader.replay_data(info, cache=cache)
        Replay.__init__(self, info.timestamp, self.map_id, info.username, self.user_id, info.mods, info.replay_id, replay_data, self.weight)
        self.log.log(TRACE, "Finished loading %s", self)


    def __repr__(self):
        if self.loaded:
            return(f"ReplayMap(timestamp={self.timestamp},map_id={self.map_id},user_id={self.user_id},mods={self.mods},"
                f"detect={self.detect},replay_id={self.replay_id},weight={self.weight},loaded={self.loaded},"
                f"username={self.username})")
        else:
            return (f"ReplayMap(map_id={self.map_id},user_id={self.user_id},mods={self.mods},detect={self.detect},"
                f"weight={self.weight},loaded={self.loaded})")

    def __str__(self):
        return f"{'Loaded' if self.loaded else 'Unloaded'} ReplayMap by {self.user_id} on {self.map_id}"

class ReplayPath(Replay):
    """
    A :class:`~.Replay` saved locally in an ``osr`` file.

    To instantiate a ReplayPath, you only need to know the path to the osr file. Although this class still
    loads some information from the api - like the map id and the user id - no RatelimitWeight.HEAVY calls
    are made, making this a relatively light replay to load. Of course, the replay has to already be downloaded
    to instantiate this class, sometimes making it less than ideal.

    Attributes:
        [String or Path] path: A pathlike object representing the absolute path to the osr file.
        Boolean loaded: Whether this replay has been loaded. If True, calls to #load will have no effect.
                        See #load for more information.
        RatelimitWeight weight: RatelimitWeight.LIGHT, as this class' load method makes only light api calls.
                                See RatelimitWeight documentation for more information.
    """

    def __init__(self, path, cache=None):
        """
        Initializes a ReplayPath instance.

        Args:
            [String or Path] path: A pathlike object representing the absolute path to the osr file.
        """

        self.log = logging.getLogger(__name__ + ".ReplayPath")
        self.path = path
        self.cache = cache
        self.weight = RatelimitWeight.LIGHT
        self.loaded = False

    def __repr__(self):
        if self.loaded:
            return (f"ReplayPath(path={self.path},map_id={self.map_id},user_id={self.user_id},mods={self.mods},"
                    f"replay_id={self.replay_id},weight={self.weight},loaded={self.loaded},username={self.username})")
        else:
            return f"ReplayPath(path={self.path},weight={self.weight},loaded={self.loaded})"

    def __str__(self):
        if self.loaded:
            return f"Loaded ReplayPath by {self.username} on {self.map_id} at {self.path}"
        else:
            return f"Unloaded ReplayPath at {self.path}"

    def load(self, loader, cache):
        """
        Loads the data for this replay from the osr file given by the path. See circleparse.parse_replay_file for
        implementation details. This method has no effect if replay.loaded is True.

        The superclass Replay is initialized after this call, setting replay.loaded to True. Multiple
        calls to this method will have no effect beyond the first.
        """

        # we don't cache local replays currently. Ignore cache option for if/when we need it
        self.log.debug("Loading ReplayPath %r", self)
        if self.loaded:
            self.log.debug("%s already loaded, not loading", self)
            return

        loaded = circleparse.parse_replay_file(self.path)
        map_id = loader.map_id(loaded.beatmap_hash)
        user_id = loader.user_id(loaded.player_name)

        Replay.__init__(self, loaded.timestamp, map_id, loaded.player_name, user_id, ModCombination(loaded.mod_combination),
                        loaded.replay_id, loaded.play_data, self.weight)
        self.log.log(TRACE, "Finished loading %s", self)<|MERGE_RESOLUTION|>--- conflicted
+++ resolved
@@ -21,90 +21,10 @@
         pass
 
     @abc.abstractmethod
-<<<<<<< HEAD
     def load(self, loader, cache):
-        pass
-
-    @abc.abstractmethod
-    def num_replays(self):
-        pass
-
-    @abc.abstractmethod
-    def all_replays(self):
-        pass
-
-class InfoLoadable(abc.ABC):
-    """
-    A loadable which has an info loaded stage, between unloaded and loaded.
-
-    When info loaded, the :class:`~InfoLoadable` has :class:`Loadable`\s but
-    they are unloaded.
-    """
-    def __init__(self):
-        pass
-
-    @abc.abstractmethod
-    def load_info(self, loader):
-        pass
-
-class ReplayContainer(InfoLoadable):
-    """
-    Holds a list of Replays, in addition to being a :class:`~Loadable`.
-
-    ReplayContainer's start unloaded and become info loaded when
-    :meth:`~.load_info` is called. They become fully loaded when :meth:`~.load`
-    is called (and if this is called when the ReplayContainer is in the first
-    state, :meth:`~.load` will load info first, then load the replays.)
-
-    In the unloaded state, the container has no actual Replay objects. It may
-    have limited knowledge about their number or type.
-
-    In the info loaded state, the container has references to Replay objects,
-    but those Replay objects are unloaded.
-
-    In the loaded state, the Replay objects are loaded.
-    """
-    @abc.abstractmethod
-    def __getitem__(self, key):
-        pass
-
-    @abc.abstractmethod
-    def __iter__(self):
-        pass
-
-class Check(InfoLoadable):
-    """
-    Contains a list of Replay objects (or subclasses thereof) and how to proceed when
-    investigating them for cheats.
-
-    Attributes:
-        List [Loadable] replays: A list of Loadable objects.
-        Detect detect: What cheats to run tests to detect.
-        Boolean cache: Whether to cache the loaded replays. Defaults to False, or the config value if changed.
-        Boolean loaded: False at instantiation, set to True once check#load is called. See check#load for
-                more details.
-    """
-
-    def __init__(self, loadables, detect, loadables2=None, cache=None):
-        """
-        Initializes a Check instance.
-
-        Args:
-            List [Loadable] replays: A list of Replay or Map objects.
-            Boolean cache: Whether to cache the loaded replays. Defaults to False, or the config value if changed.
-            Detect detect: What cheats to run tests to detect.
-        """
-
-        self.log = logging.getLogger(__name__ + ".Check")
-        self.loadables = [loadables] if isinstance(loadables, Loadable) else loadables
-        self.loadables2 = [loadables2] if isinstance(loadables2, Loadable) else [] if loadables2 is None else loadables2
-        self.cache = cache
-        self.detect = detect
-=======
-    def load(self, loader):
-        """
-        Loads the information this loadable needs. Details left to the
-        subclass implementation.
+        """
+        Loads the information this loadable needs to become fully loaded.
+        Details left to the subclass implementation.
 
         Parameters
         ----------
@@ -117,68 +37,81 @@
         """
         pass
 
-    def filter(self, loader, include):
-        """
-        Whether this :class:`~circleguard.replay.Loadable` should be loaded,
-        as determined by some criterion of the function ``include``.
-
-        Parameters
-        ----------
-        loader: :class:`~circleguard.loader.Loader`
-            This parameter will not be used except in
-            :func:`~circleguard.replay.Map.filter` - an unfortunate necessity of
-            the current hierarchy.
-        include: function(:class:`~circleguard.replay.Replay`)
-            A predicate function that returns True if the replay should be
-            loaded, and False otherwise. The function must accept a single
-            argument - a :class:`~circleguard.replay.Replay`, or one of its
-            subclasses.
-        """
-        return include(self)
-
-class Container(Loadable, abc.ABC):
-    """
-    Containers hold :class:`~circleguard.replay.Loadable`\s, managing their
-    loading, setting cascading, and other low level aspects.
-
-    Parameters
-    ----------
-    loadables: list[:class:`~circleguard.replay.Loadable`]
-        The loadables to load, investigate, and manage through this Container.
-    cache: bool
-        Whether or not to cache the replays upon loading them.
-        Defaults to False.
-    steal_thresh: int
-        If a comparison scores below this value, it is considered cheated.
-        Defaults to 18.
-    rx_thresh: int
-        If a replay has a ur below this value, it is considered cheated.
-        Defaults to 50.
-    include: Function(:class:`~circleguard.replay.Replay`)
-        A predicate function that returns True if the replay should be loaded,
-        and False otherwise. The function must accept a single argument -
-        a :class:`~circleguard.replay.Replay`, or one of its subclasses.
-    detect: :class:`~circleguard.enums.Detect`
-        What cheats to run tests to detect. This will only overwrite replay's settings in this Check
-        if the replays were not given a Detect different from the (default) config value.
-
-    Notes
-    -----
-    Containers themselves are a :class:`~circleguard.replay.Loadable`, and so
-    a Container may be instantiated with other Containers in its loadable
-    argument. This is an intentional design choice and is fully supported.
-    """
-
-    def __init__(self, loadables, loadables2=None, cache=None, steal_thresh=None, rx_thresh=None, include=None, detect=None):
-        self.log = logging.getLogger(__name__ + ".Container")
-        self.loadables = loadables if loadables else []
-        self.loadables2 = loadables2 if loadables2 else []
-        self.cache = cache if cache else config.cache
-        self.steal_thresh = steal_thresh if steal_thresh else config.steal_thresh
-        self.rx_thresh = rx_thresh if rx_thresh else config.rx_thresh
-        self.include = include if include else config.include
-        self.detect = detect if detect else config.detect
->>>>>>> 8495270b
+    @abc.abstractmethod
+    def num_replays(self):
+        pass
+
+    @abc.abstractmethod
+    def all_replays(self):
+        pass
+
+class InfoLoadable(abc.ABC):
+    """
+    A loadable which has an info loaded stage, between unloaded and loaded.
+
+    When info loaded, the :class:`~InfoLoadable` has :class:`Loadable`\s but
+    they are unloaded.
+    """
+    def __init__(self):
+        pass
+
+    @abc.abstractmethod
+    def load_info(self, loader):
+        pass
+
+class ReplayContainer(InfoLoadable):
+    """
+    Holds a list of Replays, in addition to being a :class:`~Loadable`.
+
+    ReplayContainer's start unloaded and become info loaded when
+    :meth:`~.load_info` is called. They become fully loaded when :meth:`~.load`
+    is called (and if this is called when the ReplayContainer is in the first
+    state, :meth:`~.load` will load info first, then load the replays.)
+
+    In the unloaded state, the container has no actual Replay objects. It may
+    have limited knowledge about their number or type.
+
+    In the info loaded state, the container has references to Replay objects,
+    but those Replay objects are unloaded.
+
+    In the loaded state, the Replay objects are loaded.
+    """
+    @abc.abstractmethod
+    def __getitem__(self, key):
+        pass
+
+    @abc.abstractmethod
+    def __iter__(self):
+        pass
+
+class Check(InfoLoadable):
+    """
+    Contains a list of Replay objects (or subclasses thereof) and how to proceed when
+    investigating them for cheats.
+
+    Attributes:
+        List [Loadable] replays: A list of Loadable objects.
+        Detect detect: What cheats to run tests to detect.
+        Boolean cache: Whether to cache the loaded replays. Defaults to False, or the config value if changed.
+        Boolean loaded: False at instantiation, set to True once check#load is called. See check#load for
+                more details.
+    """
+
+    def __init__(self, loadables, detect, loadables2=None, cache=None):
+        """
+        Initializes a Check instance.
+
+        Args:
+            List [Loadable] replays: A list of Replay or Map objects.
+            Boolean cache: Whether to cache the loaded replays. Defaults to False, or the config value if changed.
+            Detect detect: What cheats to run tests to detect.
+        """
+
+        self.log = logging.getLogger(__name__ + ".Check")
+        self.loadables = [loadables] if isinstance(loadables, Loadable) else loadables
+        self.loadables2 = [loadables2] if isinstance(loadables2, Loadable) else [] if loadables2 is None else loadables2
+        self.cache = cache
+        self.detect = detect
         self.loaded = False
 
     def all_loadables(self):
@@ -204,11 +137,7 @@
         """
         return self.loadables + self.loadables2
 
-<<<<<<< HEAD
     def load(self, loader, cache=None):
-        # cache arg only for homogeneity with func calls. No effect
-=======
-    def load(self, loader):
         """
         Loads all :class:`~circleguard.replay.Loadable`\s in this Container.
 
@@ -217,7 +146,7 @@
         loader: :class:`~circleguard.loader.Loader`
             The loader to load the :class:`~circleguard.replay.Loadable`\s with.
         """
->>>>>>> 8495270b
+        # cache arg only for homogeneity with func calls. No effect
         for loadable in self.all_loadables():
             loadable.load(loader, cache=self.cache)
 
@@ -303,7 +232,6 @@
 
     def __repr__(self):
         return (f"Map(map_id={self.map_id},num={self.num},cache={self.cache},mods={self.mods},"
-<<<<<<< HEAD
                 f"span={self.span},replays={self.replays},loaded={self.loaded})")
 
     def __str__(self):
@@ -336,40 +264,6 @@
         self.load_info(loader)
         for loadable in self.replays:
             loadable.load(loader, cascade_cache)
-=======
-                f"detect={self.detect},span={self.span},loadables={self.loadables},loaded={self.loaded})")
-
-class Check(Container):
-    """
-    A simple :class:`~.Container` that holds an arbitrary
-    amount and type of loadables.
-
-    Parameters
-    ----------
-    loadables: list[:class:`~.Loadable`]
-        The loadables to load, investigate, and manage through this Container.
-    cache: bool
-        Whether or not to cache the replays upon loading them.
-        Defaults to False.
-    steal_thresh: int
-        If a comparison scores below this value, it is considered cheated.
-        Defaults to 18.
-    rx_thresh: int
-        If a replay has a ur below this value, it is considered cheated.
-        Defaults to 50.
-    include: Function(:class:`~.Replay`)
-        A predicate function that returns True if the replay should be loaded,
-        and False otherwise. The function must accept a single argument -
-        a :class:`~.Replay`, or one of its subclasses.
-    detect: :class:`~.enums.Detect`
-        What cheats to run tests to detect. This will only overwrite replay's settings in this Check
-        if the replays were not given a Detect different from the (default) config value.
-    """
-
-    def __init__(self, loadables, loadables2=None, cache=None, steal_thresh=None, rx_thresh=None, include=None, detect=None):
-        super().__init__(loadables, loadables2, cache, steal_thresh, rx_thresh, include, detect)
-        self.cascade_options(self.cache, self.steal_thresh, self.rx_thresh, self.detect)
->>>>>>> 8495270b
 
     def num_replays(self):
         if self.replays:
@@ -396,28 +290,6 @@
 
 
 class Replay(Loadable):
-<<<<<<< HEAD
-    def __init__(self, timestamp, map_id, username, user_id, mods, replay_id, replay_data, weight):
-        """
-        Initializes a Replay instance.
-
-        Args:
-            Datetime timestamp: When this replay was played.
-            Integer map_id: The map id the replay was played on, or 0 if unknown or on an unsubmitted map.
-            String username: The username of the player who made the replay.
-            Integer user_id: The id of the player who made the replay, or 0 if unknown or a restricted player.
-            ModCombination mods: The mods the replay was played with.
-            Integer replay_id: The id of this replay, or 0 if it does not have an id (unsubmitted replays have no id).
-            List [circleparse.Replay.ReplayEvent] replay_data: An array containing objects with the attributes x, y, time_since_previous_action,
-                            and keys_pressed. If the replay could not be loaded (from the api or otherwise), this field should be None.
-                            This means that this replay will not be compared against other replays or investigated for cheats.
-            RatelimitWeight weight: How much it 'costs' to load this replay from the api. If the load method of the replay makes no api calls,
-                            this value is RatelimitWeight.NONE. If it makes only light api calls (anything but get_replay), this value is
-                            RatelimitWeight.LIGHT. If it makes any heavy api calls (get_replay), this value is RatelimitWeight.HEAVY.
-                            See the RatelimitWeight documentation for more details.
-            Compare compare: How to compare this replay against other replays.
-        """
-=======
     """
     A replay played by a player.
 
@@ -433,16 +305,14 @@
         unknown (if the player is restricted, for instance).
     username: str
         The username of the player who played the replay.
-    mods: int
-        The bitwise mod combination the replay was played with.
+    mods: :class:`~.enums.ModCombination`
+        The mods the replay was played with.
     replay_id: int
         The id of the replay, or 0 if the replay is unsubmitted.
     replay_data: list[:class:`~circleparse.Replay.ReplayEvent`]
         A list of :class:`~circleparse.Replay.ReplayEvent` objects, representing
         the actual data of the replay. If the replay could not be loaded, this
         should be ``None``.
-    detect: :class:`~.enums.Detect`
-        What cheats to run tests to detect.
     weight: :class:`~.enums.RatelimitWeight`
         How much it 'costs' to load this replay from the api. If the load method
         of the replay makes no api calls, this value is RatelimitWeight.NONE.
@@ -451,8 +321,7 @@
         (/api/get_replay), this value is RatelimitWeight.HEAVY.
         See the RatelimitWeight documentation for more details.
     """
-    def __init__(self, timestamp, map_id, username, user_id, mods, replay_id, replay_data, detect, weight):
->>>>>>> 8495270b
+    def __init__(self, timestamp, map_id, username, user_id, mods, replay_id, replay_data, weight):
         self.timestamp = timestamp
         self.map_id = map_id
         self.username = username
@@ -463,7 +332,6 @@
         self.weight = weight
         self.loaded = True
 
-<<<<<<< HEAD
 
     def num_replays(self):
         return 1
@@ -479,8 +347,6 @@
         return f"Replay by {self.username} on {self.map_id}"
 
 
-=======
->>>>>>> 8495270b
     def as_list_with_timestamps(self):
         """
         Gets this replay's play data as a list of tuples of absolute time,
@@ -523,8 +389,8 @@
         The id of the map the replay was played on.
     user_id: int
         The id of the player who played the replay.
-    mods: int
-        The bitwise mod combination the replay was played with. If `None`, the
+    mods: ModCombination
+        The mods the replay was played with. If `None`, the
         highest scoring replay of ``user_id`` on ``map_id`` will be loaded,
         regardless of mod combination. Otherwise, the replay with ``mods``
         will be loaded.
@@ -532,50 +398,9 @@
         What cheats to run tests to detect.
     cache: bool
         Whether to cache this replay or not.
-
-    Notes
-    -----
-
-<<<<<<< HEAD
-    The only things you need to know to instantiate a ReplayMap
-    are the user who made the replay, and the map it was made on.
-
-    Attributes:
-        Integer map_id: The id of the map the replay was made on.
-        Integer user_id: The id of the user who made the replay.
-        ModCombination mods: The mods the replay was played with. None if not set when instantiated and has not been loaded yet -
-                      otherwise, set to the mods the replay was made with.
-        String username: A readable representation of the user who made the replay. If passed,
-                         username will be set to this string. Otherwise, it will be set to the user id.
-                         This is so you don't need to know a user's username when creating a ReplayMap, only their id.
-                         However, if the username is known (by retrieving it through the api, or other means), it is better
-                         to represent the Replay with a player's name than an id. Both username and user_id will
-                         obviously still be available to you through the result object after comparison.
-        Boolean loaded: Whether this replay has been loaded. If True, calls to #load will have no effect.
-                        See #load for more information.
-        RatelimitWeight weight: RatelimitWeight.HEAVY, as this class' load method makes a heavy api call. See RatelimitWeight
-                                documentation for more information.
     """
 
     def __init__(self, map_id, user_id, mods=None, cache=None, info=None):
-        """
-        Initializes a ReplayMap instance.
-
-        Args:
-            Integer map_id: The id of the map the replay was made on.
-            Integer user_id: The id of the user who made the replay.
-            ModCombination mods: The mods the replay was played with. If this is not set, the top scoring replay of the user on the
-                          given map will be loaded. Otherwise, the replay with the given mods will be loaded.
-            Boolean cache: Whether to cache this replay
-            UserInfo info: If passed, will use this info instead of loading a user info from the api. This can speed up the loading
-                    of the Replay by reducing the number of calls by one.
-        """
-
-=======
-    """
-
-    def __init__(self, map_id, user_id, mods=None, detect=None, cache=None):
->>>>>>> 8495270b
         self.log = logging.getLogger(__name__ + ".ReplayMap")
         self.map_id = map_id
         self.user_id = user_id
@@ -585,7 +410,6 @@
         self.weight = RatelimitWeight.HEAVY
         self.loaded = False
 
-<<<<<<< HEAD
     def __repr__(self):
         if self.loaded:
             return (f"ReplayMap(timestamp={self.timestamp},map_id={self.map_id},user_id={self.user_id},mods={self.mods},"
@@ -599,9 +423,6 @@
         return f"{'Loaded' if self.loaded else 'Unloaded'} ReplayMap by {self.user_id} on {self.map_id}"
 
     def load(self, loader, cache):
-=======
-    def load(self, loader):
->>>>>>> 8495270b
         """
         Loads the data for this replay from the api.
 
@@ -630,18 +451,6 @@
         self.log.log(TRACE, "Finished loading %s", self)
 
 
-    def __repr__(self):
-        if self.loaded:
-            return(f"ReplayMap(timestamp={self.timestamp},map_id={self.map_id},user_id={self.user_id},mods={self.mods},"
-                f"detect={self.detect},replay_id={self.replay_id},weight={self.weight},loaded={self.loaded},"
-                f"username={self.username})")
-        else:
-            return (f"ReplayMap(map_id={self.map_id},user_id={self.user_id},mods={self.mods},detect={self.detect},"
-                f"weight={self.weight},loaded={self.loaded})")
-
-    def __str__(self):
-        return f"{'Loaded' if self.loaded else 'Unloaded'} ReplayMap by {self.user_id} on {self.map_id}"
-
 class ReplayPath(Replay):
     """
     A :class:`~.Replay` saved locally in an ``osr`` file.
